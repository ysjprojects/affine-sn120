
#!/usr/bin/env python3
# --------------------------------------------------------------------------- #
#                             Imports                                         #
# --------------------------------------------------------------------------- #
from __future__ import annotations
import os
import re
import sys
import math
import json
import time
import click
import socket
import random
import hashlib
import aiohttp
import asyncio
import logging
import requests
import textwrap
import traceback
import itertools
from .utils import *
from math import comb
import datetime as dt
from tqdm import tqdm
import bittensor as bt
import datasets as hf_ds                    
from pathlib import Path
from tqdm.asyncio import tqdm
from tabulate import tabulate
from dotenv import load_dotenv
from typing import AsyncIterator
from urllib.parse import urlparse
from huggingface_hub import HfApi
from botocore.config import Config
from collections import defaultdict
from abc import ABC, abstractmethod
from pydantic import root_validator
from aiohttp import ClientConnectorError
from aiobotocore.session import get_session
from huggingface_hub import snapshot_download
from bittensor.core.errors import MetadataError
from pydantic import BaseModel, Field, validator, ValidationError
from typing import Any, Dict, List, Optional, Union, Tuple, Sequence, Literal, TypeVar, Awaitable
__version__ = "0.0.0"

<<<<<<< HEAD
from .logging import *
=======
# --------------------------------------------------------------------------- #
#                       Constants & global singletons                         #
# --------------------------------------------------------------------------- #
NETUID = 120
TRACE  = 5
logging.addLevelName(TRACE, "TRACE")
_SINGLETON_CACHE = {}
def singleton(key:str, factory):
    """Create a singleton factory function that creates an object only once."""
    def get_instance():
        if key not in _SINGLETON_CACHE:
            _SINGLETON_CACHE[key] = factory()
        return _SINGLETON_CACHE[key]
    return get_instance

# --------------------------------------------------------------------------- #
#                       Prometheus                         #
# --------------------------------------------------------------------------- #
from prometheus_client import Counter, CollectorRegistry, start_http_server, Gauge
METRICS_PORT   = int(os.getenv("AFFINE_METRICS_PORT", "8000"))
METRICS_ADDR   = os.getenv("AFFINE_METRICS_ADDR", "0.0.0.0")
REGISTRY       = CollectorRegistry(auto_describe=True)
QCOUNT  = Counter("qcount", "qcount", ["model"], registry=REGISTRY)
SCORE   = Gauge( "score", "score", ["uid", "env"], registry=REGISTRY)
RANK    = Gauge( "rank", "rank", ["uid", "env"], registry=REGISTRY)
WEIGHT  = Gauge( "weight", "weight", ["uid"], registry=REGISTRY)
LASTSET = Gauge( "lastset", "lastset", registry=REGISTRY)
NRESULTS = Gauge( "nresults", "nresults", registry=REGISTRY)
MAXENV = Gauge("maxenv", "maxenv", ["env"], registry=REGISTRY)
CACHE = Gauge( "cache", "cache", registry=REGISTRY)

# Model gating check cache
MODEL_GATING_CACHE = {}  # {model_id: (is_gated, last_checked)}
_GATING_LOCKS: Dict[int, asyncio.Lock] = {}
GATING_TTL = 3600  # 60 min
WEIGHTS_SHA_CACHE: Dict[Tuple[str, Optional[str]], Tuple[Optional[set[str]], float]] = {}
_WEIGHTS_LOCKS: Dict[int, asyncio.Lock] = {}
WEIGHTS_TTL = 3600  # 60 min

def _get_gating_lock() -> asyncio.Lock:
    """Return an asyncio.Lock bound to the current running loop."""
    try:
        loop = asyncio.get_running_loop()
    except RuntimeError:
        # Fallback if called when no loop is running yet
        loop = asyncio.get_event_loop()
    key = id(loop)
    lock = _GATING_LOCKS.get(key)
    if lock is None:
        lock = asyncio.Lock()
        _GATING_LOCKS[key] = lock
    return lock

def _get_weights_lock() -> asyncio.Lock:
    try:
        loop = asyncio.get_running_loop()
    except RuntimeError:
        loop = asyncio.get_event_loop()
    key = id(loop)
    lock = _WEIGHTS_LOCKS.get(key)
    if lock is None:
        lock = asyncio.Lock()
        _WEIGHTS_LOCKS[key] = lock
    return lock

# --------------------------------------------------------------------------- #
#                               Logging                                       #
# --------------------------------------------------------------------------- #
def _trace(self, msg, *args, **kwargs):
    if self.isEnabledFor(TRACE):
        self._log(TRACE, msg, args, **kwargs)
logging.Logger.trace = _trace
logger = logging.getLogger("affine")
def setup_logging(verbosity: int):
    if not getattr(setup_logging, "_prom_started", False):
        try: start_http_server(METRICS_PORT, METRICS_ADDR, registry=REGISTRY)
        except: pass
        setup_logging._prom_started = True
    level = TRACE if verbosity >= 3 else logging.DEBUG if verbosity == 2 else logging.INFO if verbosity == 1 else logging.CRITICAL + 1
    for noisy in ["websockets", "bittensor", "bittensor-cli", "btdecode", "asyncio", "aiobotocore.regions", "botocore"]:
        logging.getLogger(noisy).setLevel(logging.WARNING)
    logging.basicConfig(level=level,
                        format="%(asctime)s %(levelname)-8s [%(name)s] %(message)s",
                        datefmt="%Y-%m-%d %H:%M:%S")
    
def info():setup_logging(1)
def debug():setup_logging(2)
def trace():setup_logging(3)
>>>>>>> 7a9d7a25

# --------------------------------------------------------------------------- #
#                             Utility helpers                                 #
# --------------------------------------------------------------------------- #
load_dotenv(override=True)
def get_conf(key, default=None) -> Any:
    v = os.getenv(key); 
    if not v and default is None:
        raise ValueError(f"{key} not set.\nYou must set env var: {key} in .env")
    return v or default

# --------------------------------------------------------------------------- #
#                               Subtensor                                     #
# --------------------------------------------------------------------------- #
SUBTENSOR = None
async def get_subtensor():
    global SUBTENSOR
    if SUBTENSOR == None:
        logger.trace("Making Bittensor connection...")
        SUBTENSOR = bt.async_subtensor( get_conf('SUBTENSOR_ENDPOINT', default='finney') )
        try:
            await SUBTENSOR.initialize()
            logger.trace("Connected")
        except Exception as e:
            logger.warning(f"Failed to initialize subtensor: {e}, falling back to {'wss://lite.sub.latent.to:443'}")
            SUBTENSOR = bt.async_subtensor( get_conf('SUBTENSOR_FALLBACK', default="wss://lite.sub.latent.to:443") )
            await SUBTENSOR.initialize()
            logger.trace("Connected to fallback")
    return SUBTENSOR

# --------------------------------------------------------------------------- #
#                           Base‑level data models                            #
# --------------------------------------------------------------------------- #
def _truncate(t: Optional[str], max_len: int = 80) -> str:
    return "" if not t else textwrap.shorten(t, width=max_len, placeholder="…")

class BaseEnv(BaseModel, ABC):
    """Abstract competition environment."""
    class Config: arbitrary_types_allowed = True
    @property
    def name(self) -> str: return self.__class__.__name__
    def __hash__(self):     return hash(self.name)
    def __repr__(self):     return self.name
    # API expected from concrete envs
    @abstractmethod
    async def generate(self) -> "Challenge": ...
    @abstractmethod
    async def evaluate(self, challenge: "Challenge", response: "Response") -> "Evaluation": ...

# --------------------------------------------------------------------------- #
#                         Models with new (de)serialisation                   #
# --------------------------------------------------------------------------- #
class Challenge(BaseModel):
    env:  BaseEnv
    prompt: str
    extra: Dict[str, Any] = Field(default_factory=dict)
    challenge_id: Optional[str] = None
    timestamp: Optional[float] = Field(default_factory=time.time)
    @root_validator(pre=True)
    def set_challenge_id(cls, values):
        if "challenge_id" not in values or values["challenge_id"] is None:
            env = values["env"]
            prompt = values["prompt"]
            extra = values.get("extra", {})
            if not isinstance(env, str): env = env.name
            base_dict = { "env": env,"prompt": prompt, "extra": extra}
            canonical = json.dumps(base_dict, sort_keys=True, separators=(",", ":"))
            cid = hashlib.sha256(canonical.encode()).hexdigest()
            values["challenge_id"] = cid
        return values
    @validator("env", pre=True)
    def _parse_env(cls, v):
        from .envs import ENVS as _ENVS
        return _ENVS[v]() if isinstance(v, str) else v
    class Config:
        arbitrary_types_allowed = True
        json_encoders = {BaseEnv: lambda v: v.name}
    def json(self, **kw): return json.dumps(self.dict(**kw))
    async def evaluate(self, resp: "Response") -> "Evaluation":
        return await self.env.evaluate(self, resp)
    def __repr__(self):
        return f"<Challenge env={self.env.name!r} prompt={_truncate(self.prompt)!r}>"
    __str__ = __repr__


class Evaluation(BaseModel):
    env: BaseEnv
    score: float
    extra: Dict[str, Any] = Field(default_factory=dict)
    @validator("env", pre=True)
    def _parse_env(cls, v):
        from .envs import ENVS as _ENVS
        return _ENVS[v]() if isinstance(v, str) else v
    class Config:
        arbitrary_types_allowed = True
        json_encoders = {BaseEnv: lambda v: v.name}
    def json(self, **kw): return json.dumps(self.dict(**kw))
    def __repr__(self):
        ex = {k: _truncate(str(v)) for k, v in self.extra.items()}
        return f"<Evaluation env={self.env.name!r} score={self.score:.4f} extra={ex!r}>"
    __str__ = __repr__

class Response(BaseModel):
    response: Optional[str]
    latency_seconds: float
    attempts: int
    model: str
    error: Optional[str]
    success: bool
    timestamp: Optional[float] = Field(default_factory=time.time)
    def __repr__(self):
        return (f"<Response model={self.model!r} success={self.success} "
                f"latency={self.latency_seconds:.3f}s attempts={self.attempts} "
                f"response={_truncate(self.response)!r} error={_truncate(self.error)!r}>")
    __str__ = __repr__

class Miner(BaseModel):
    uid: int; hotkey: str; model: Optional[str] = None
    revision: Optional[str] = None; block: Optional[int] = None
    chute: Optional[Dict[str, Any]] = None
    slug: Optional[str] = None
    weights_shas: Optional[set[str]] = None
    

class Result(BaseModel):
    version: str = __version__
    signature: str = ""
    hotkey: str = ""
    miner: Miner
    challenge: Challenge
    response: Response
    evaluation: Evaluation
    def sign(self, wallet):
        self.hotkey = wallet.hotkey.ss58_address
        self.signature = (wallet.hotkey.sign( data = str(self.challenge) )).hex()
    def verify( self ) -> bool:
        return bt.Keypair(ss58_address=self.hotkey).verify( data = str(self.challenge), signature = bytes.fromhex( self.signature) )
    class Config:
        arbitrary_types_allowed = True
        json_encoders = {BaseEnv: lambda v: v.name}
    def json(self, **kw): return json.dumps(self.dict(**kw))
    def __repr__(self): return f"<Result {self.miner.uid=} {self.challenge.env.name=} score={self.evaluation.score:.4f}>"
    __str__ = __repr__
<<<<<<< HEAD
    
=======

# Central env registry
from .envs import ENVS

# --------------------------------------------------------------------------- #
#                   S3 helpers                                                #
# --------------------------------------------------------------------------- #
# ── ENV ──────────────────────────────────────────────────────────────────────
WINDOW        = int(os.getenv("AFFINE_WINDOW", 20))
RESULT_PREFIX = "affine/results/"
INDEX_KEY     = "affine/index.json"

FOLDER  = os.getenv("R2_FOLDER", "affine" )
BUCKET  = os.getenv("R2_BUCKET_ID", "80f15715bb0b882c9e967c13e677ed7d" )
ACCESS  = os.getenv("R2_WRITE_ACCESS_KEY_ID", "ff3f4f078019b064bfb6347c270bee4d")
SECRET  = os.getenv("R2_WRITE_SECRET_ACCESS_KEY", "a94b20516013519b2959cbbb441b9d1ec8511dce3c248223d947be8e85ec754d")
ENDPOINT = f"https://{BUCKET}.r2.cloudflarestorage.com"

get_client_ctx = lambda: get_session().create_client(
    "s3", endpoint_url=ENDPOINT,
    aws_access_key_id=ACCESS, aws_secret_access_key=SECRET,
    config=Config(max_pool_connections=256)
)

CACHE_DIR = Path(os.getenv("AFFINE_CACHE_DIR",
                 Path.home() / ".cache" / "affine" / "blocks"))
CACHE_DIR.mkdir(parents=True, exist_ok=True)

def _w(b: int) -> int: return (b // WINDOW) * WINDOW

# ── fast JSON ───────────────────────────────────────────────────────────────
try:
    import orjson as _json
    _loads, _dumps = _json.loads, _json.dumps
except ModuleNotFoundError:
    _loads = lambda b: json.loads(b.decode())
    _dumps = lambda o: json.dumps(o, separators=(",", ":")).encode()
    
# ── Index helpers ───────────────────────────────────────────────────────────
async def _index() -> list[str]:
    async with get_client_ctx() as c:
        r = await c.get_object(Bucket=FOLDER, Key=INDEX_KEY)
        return json.loads(await r["Body"].read())

async def _update_index(k: str) -> None:
    async with get_client_ctx() as c:
        try:
            r = await c.get_object(Bucket=FOLDER, Key=INDEX_KEY)
            idx = set(json.loads(await r["Body"].read()))
        except c.exceptions.NoSuchKey:
            idx = set()
        if k not in idx:
            idx.add(k)
            await c.put_object(Bucket=FOLDER, Key=INDEX_KEY,
                               Body=_dumps(sorted(idx)),
                               ContentType="application/json")

# ── Shard cache ─────────────────────────────────────────────────────────────
async def _cache_shard(key: str, sem: asyncio.Semaphore) -> Path:
    name, out = Path(key).name, None
    out = CACHE_DIR / f"{name}.jsonl"; mod = out.with_suffix(".modified")
    async with sem, get_client_ctx() as c:
        if out.exists() and mod.exists():
            h = await c.head_object(Bucket=FOLDER, Key=key)
            if h["LastModified"].isoformat() == mod.read_text().strip():
                return out
        o = await c.get_object(Bucket=FOLDER, Key=key)
        body, lm = await o["Body"].read(), o["LastModified"].isoformat()
    tmp = out.with_suffix(".tmp")
    with tmp.open("wb") as f:
        f.write(b"\n".join(_dumps(i) for i in _loads(body)) + b"\n")
    os.replace(tmp, out); mod.write_text(lm)
    return out

# ── Local JSON‑Lines iterator ───────────────────────────────────────────────
async def _jsonl(p: Path):
    try:
        import aiofiles
        async with aiofiles.open(p, "rb") as f:
            async for l in f: yield l.rstrip(b"\n")
    except ModuleNotFoundError:
        def _read():                         # run in thread
            with p.open("rb") as f: return f.read().splitlines()
        for l in await asyncio.to_thread(_read): yield l

# ── Core async stream (Result objects) ──────────────────────────────────────
async def dataset(
    tail: int,
    *,
    max_concurrency: int = 10,      # parallel S3 downloads
) -> AsyncIterator["Result"]:
    """
    Stream `Result`s in deterministic order while pre‑downloading future
    shards concurrently.
    """
    # ── figure out which windows we need ────────────────────────────────
    sub  = await get_subtensor()
    cur  = await sub.get_current_block()
    need = {w for w in range(_w(cur - tail), _w(cur) + WINDOW, WINDOW)}
    keys = [
        k for k in await _index()
        if (h := Path(k).name.split("-", 1)[0]).isdigit() and int(h) in need
    ]
    keys.sort()    
    # ── helpers ────────────────────────────────
    sem = asyncio.Semaphore(max_concurrency)     # throttle S3
    async def _prefetch(key: str) -> Path:       # just downloads / caches
        return await _cache_shard(key, sem)
    tasks: list[asyncio.Task[Path]] = [
        asyncio.create_task(_prefetch(k)) for k in keys[:max_concurrency]
    ]
    next_key = max_concurrency            
    bar = tqdm(f"Dataset=({cur}, {cur - tail})", unit="res", dynamic_ncols=True)
    # ── main loop: iterate over keys in order ───────────────────────────
    for i, key in enumerate(keys):
        path = await tasks[i]
        if next_key < len(keys):
            tasks.append(asyncio.create_task(_prefetch(keys[next_key])))
            next_key += 1
        async for raw in _jsonl(path):
            try:
                r = Result.model_validate(_loads(raw))
                if r.verify():
                    bar.update(1)
                    yield r
            except Exception:
                pass
    bar.close()
    
    
# --------------------------------------------------------------------------- #
async def sign_results( wallet, results ):
    try:
        signer_url = get_conf('SIGNER_URL', default='http://signer:8080')
        timeout = aiohttp.ClientTimeout(connect=2, total=30)
        async with aiohttp.ClientSession(timeout=timeout) as session:
            payloads = [str(r.challenge) for r in results]
            resp = await session.post(f"{signer_url}/sign", json={"payloads": payloads})
            if resp.status == 200:
                data = await resp.json()
                sigs = data.get("signatures") or []
                hotkey = data.get("hotkey")
                for r, s in zip(results, sigs):
                    r.hotkey = hotkey
                    r.signature = s
    except Exception as e:
        logger.info(f"sink: signer unavailable, using local signing: {type(e).__name__}: {e}")
        hotkey = wallet.hotkey.ss58_address
        for r in results: 
            r.sign(wallet)
    finally:
        return hotkey, results

# ── Minimal sink / misc helpers (optional) ──────────────────────────────────
# Global buffer to reduce R2 writes; flush on threshold or force.
SINK_BUFFER: list["Result"] = []
SINK_BUFFER_SIZE = int(os.getenv("AFFINE_SINK_BUFFER", "2000"))
async def sink_enqueue(wallet, block, results, force: bool = False):
    global SINK_BUFFER
    SINK_BUFFER.extend(results)
    if not force and len(SINK_BUFFER) < SINK_BUFFER_SIZE: return
    buf, SINK_BUFFER = SINK_BUFFER, []
    await sink(wallet=wallet, results=buf, block=block)
async def sink(wallet: bt.wallet, results: list["Result"], block: int = None):
    if not results: return
    if block is None:
        sub = await get_subtensor(); block = await sub.get_current_block()
    valid = [r for r in results if getattr(r.response, "success", False)]
    if not valid:
        return
    hotkey, signed = await sign_results( wallet, valid )
    key = f"{RESULT_PREFIX}{_w(block):09d}-{hotkey}.json"
    dumped = [ r.model_dump(mode="json") for r in signed ]
    async with get_client_ctx() as c:
        try:
            r = await c.get_object(Bucket=FOLDER, Key=key)
            merged = json.loads(await r["Body"].read()) + dumped
        except c.exceptions.NoSuchKey:
            merged = dumped
        await c.put_object(Bucket=FOLDER, Key=key, Body=_dumps(merged),
                           ContentType="application/json")
    if len(merged) == len(dumped):              # shard was new
        await _update_index(key)

async def prune(tail: int):
    sub = await get_subtensor(); cur = await sub.get_current_block()
    for f in CACHE_DIR.glob("*.jsonl"):
        b = f.name.split("-", 1)[0]
        if b.isdigit() and int(b) < cur - tail:
            try: f.unlink()
            except OSError: pass

# --------------------------------------------------------------------------- #
#                               QUERY                                         #
# --------------------------------------------------------------------------- #
# Lazy-initialised semaphore and shared HTTP client
_HTTP_SEMS: Dict[int, asyncio.Semaphore] = {}
_CLIENTS: Dict[int, aiohttp.ClientSession] = {}

async def _get_sem() -> asyncio.Semaphore:
    try:
        loop = asyncio.get_running_loop()
    except RuntimeError:
        loop = asyncio.get_event_loop()
    key = id(loop)
    sem = _HTTP_SEMS.get(key)
    if sem is None:
        sem = asyncio.Semaphore(int(os.getenv("AFFINE_HTTP_CONCURRENCY", "400")))
        _HTTP_SEMS[key] = sem
    return sem

async def _get_client() -> aiohttp.ClientSession:
    try:
        loop = asyncio.get_running_loop()
    except RuntimeError:
        loop = asyncio.get_event_loop()
    key = id(loop)
    client = _CLIENTS.get(key)
    if client is None or client.closed:
        limit = int(os.getenv("AFFINE_HTTP_CONCURRENCY", "400"))  # raise this
        conn = aiohttp.TCPConnector(
            limit=limit,              # match or exceed your semaphore
            limit_per_host=0,         # don’t artificially throttle per host
            ttl_dns_cache=300,        # cache DNS results
            enable_cleanup_closed=True
        )
        client = aiohttp.ClientSession(
            connector=conn,
            timeout=aiohttp.ClientTimeout(total=None)
        )
        _CLIENTS[key] = client
    return client


TERMINAL = {400, 404, 410}
async def query(prompt, model: str = "unsloth/gemma-3-12b-it", slug: str = "llm", timeout=150, retries=0, backoff=1) -> Response:
    url = f"https://{slug}.chutes.ai/v1/chat/completions"
    hdr = {"Authorization": f"Bearer {get_conf('CHUTES_API_KEY')}", "Content-Type": "application/json"}
    start = time.monotonic()
    QCOUNT.labels(model=model).inc()
    R = lambda resp, at, err, ok: Response(response=resp, latency_seconds=time.monotonic()-start,
                                          attempts=at, model=model, error=err, success=ok)
    sess = await _get_client()
    sem = await _get_sem()
    for attempt in range(1, retries+2):
        try:
            payload = {"model": model, "messages": [{"role": "user", "content": prompt}]}
            async with sem, sess.post(url, json=payload,
                                      headers=hdr, timeout=timeout) as r:
                    txt = await r.text(errors="ignore")
                    if r.status in TERMINAL: return R(None, attempt, f"{r.status}:{txt}", False)
                    r.raise_for_status()
                    content = (await r.json())["choices"][0]["message"]["content"]
                    return R(content, attempt, None, True)
        except Exception as e:
            if attempt > retries: return R(None, attempt, str(e), False)
            await asyncio.sleep(backoff * 2**(attempt-1) * (1 + random.uniform(-0.1, 0.1)))

LOG_TEMPLATE = (
    "[RESULT] "
    "{pct:>3.0f}% | "
    "U{uid:>3d} │ "
    "{model:<50s} │ "
    "{env:<3} │ "
    "{success:^4s} │ "
    "{score:>6.4f} │ "
    "{latency:>6.3f}s"
)
async def run(challenges, miners, timeout=240, retries=0, backoff=1 )-> List[Result]:
    if not isinstance(challenges, list): challenges = [challenges]
    if isinstance(miners, Miner): miners = [miners]
    if isinstance(miners, dict):  mmap = miners
    elif isinstance(miners, list) and all(hasattr(m, "uid") for m in miners):  mmap = {m.uid: m for m in miners}
    else: mmap = await miners(miners)
    
    logger.trace("Running challenges: %s on miners: %s", [chal.prompt[:30] for chal in challenges], list(mmap.keys()))
    response = []
    
    async def proc(miner, chal):
        resp = await query(chal.prompt, miner.model, miner.slug, timeout, retries, backoff)
        try: ev = await chal.evaluate(resp)
        except Exception as e: ev = Evaluation(env=chal.env, score=0.0, extra={"error": str(e), "evaluation_failed": True})
        return Result(miner=miner, challenge=chal, response=resp, evaluation=ev)
    
    tasks = [ asyncio.create_task(proc(m, chal)) for m in mmap.values() if m.model for chal in challenges]  
    total = len(tasks); completed = 0
    for task in asyncio.as_completed(tasks): 
        result: Result = await task
        response.append(result); completed += 1
        logger.debug(
            LOG_TEMPLATE.format(
                pct    = completed / total * 100,
                env    = result.challenge.env.name,                   
                uid    = result.miner.uid,                 
                model  = result.miner.model[:50] or "",         
                success= "RECV" if result.response.success else "NULL",
                score  = result.evaluation.score,
                latency= result.response.latency_seconds
            )
        )
    return response


# --------------------------------------------------------------------------- #
#                              Miners                                         #
# --------------------------------------------------------------------------- #
async def get_chute(chutes_id: str) -> Dict[str, Any]:
    url = f"https://api.chutes.ai/chutes/{chutes_id}"
    token = os.getenv("CHUTES_API_KEY", "")
    headers = {"Authorization": token}
    sess = await _get_client()
    async with sess.get(url, headers=headers, timeout=aiohttp.ClientTimeout(total=5)) as r:
        text = await r.text(errors="ignore")
        if r.status != 200:
            return None
        info = await r.json()
        for k in ('readme','cords','tagline','instances'):
            info.pop(k, None)
        info.get('image', {}).pop('readme', None)
        return info
        
async def get_chute_code(identifier: str) -> Optional[str]:
    url = f"https://api.chutes.ai/chutes/code/{identifier}"
    token = os.getenv("CHUTES_API_KEY", "")
    headers = {"Authorization": token}
    async with aiohttp.ClientSession() as session:
        async with session.get(url, headers=headers) as r:
            if r.status != 200:
                return None
            return await r.text(errors="ignore")

async def get_latest_chute_id(model_name: str, api_key: Optional[str] = None) -> Optional[str]:
    token = api_key or os.getenv("CHUTES_API_KEY", ""); 
    if not token: return None
    try:
        async with aiohttp.ClientSession() as session:
            async with session.get("https://api.chutes.ai/chutes/", headers={"Authorization": token}) as r:
                if r.status != 200: return None
                data = await r.json()
    except Exception: return None
    chutes = data.get("items", data) if isinstance(data, dict) else data
    if not isinstance(chutes, list): return None
    for chute in reversed(chutes):
        if any(chute.get(k) == model_name for k in ("model_name", "name", "readme")):
            return chute.get("chute_id")
    return None

async def get_weights_shas(model_id: str, revision: Optional[str] = None) -> Optional[set[str]]:
    key = (model_id, revision)
    now = time.time()
    cached = WEIGHTS_SHA_CACHE.get(key)
    if cached and now - cached[1] < WEIGHTS_TTL:
        return cached[0]
    async with _get_weights_lock():
        cached = WEIGHTS_SHA_CACHE.get(key)
        if cached and now - cached[1] < WEIGHTS_TTL:
            return cached[0]
        try:
            def _repo_info():
                return HfApi(token=os.getenv("HF_TOKEN")).repo_info(
                    repo_id=model_id, repo_type="model", revision=revision, files_metadata=True
                )
            info = await asyncio.to_thread(_repo_info)
            sib = getattr(info, "siblings", None) or []
            def _name(s): return getattr(s, "rfilename", None) or getattr(s, "path", "")
            shas = {str(getattr(s, "lfs", {})["sha256"]) for s in sib
                    if (isinstance(getattr(s, "lfs", None), dict) and _name(s).endswith(".safetensors") and "sha256" in getattr(s, "lfs", {}))}
            WEIGHTS_SHA_CACHE[key] = (shas or None, now)
            return shas or None
        except Exception as e:
            logger.trace(f"HF weights sha lookup failed for {model_id}@{revision}: {e}")
            WEIGHTS_SHA_CACHE[key] = (None, now)
            return None

async def miners(
    uids: Optional[Union[int, List[int]]] = None,
    netuid: int = NETUID,
    meta: object = None,
) -> Dict[int, Miner]:
    sub = await get_subtensor()
    meta = meta or await sub.metagraph(netuid)
    commits = await sub.get_all_revealed_commitments(netuid)
    if uids is None:uids = list(range(len(meta.hotkeys)))
    elif isinstance(uids, int): uids = [uids]    
    meta_sem = asyncio.Semaphore(int(os.getenv("AFFINE_META_CONCURRENCY", "12")))
    async def fetch(uid: int):
        try:
            hotkey = meta.hotkeys[ uid ]
            if hotkey not in commits: return None
            commit = commits[hotkey]
            block, data = commit[-1]     
            block = 0 if uid == 0 else block
            data = json.loads(data)
            model, miner_revision, chute_id = data.get("model"), data.get("revision"), data.get("chute_id")
            async with meta_sem:
                chute = await get_chute(chute_id)
            if not chute: return None
            if not chute.get("hot", False): return None
            gated = await check_model_gated(model)
            if gated is None or gated is True: return None
            chutes_name, slug, chutes_revision = chute.get('name'), chute.get("slug"), chute.get("revision")
            if model != chutes_name or (uid != 0 and chutes_name.split('/')[1].lower()[:6] != 'affine'): return None
            if chutes_revision == None or miner_revision == chutes_revision:
                async with meta_sem:
                    shas = await get_weights_shas(model, miner_revision)
                return Miner(
                    uid=uid, hotkey=hotkey, model=model, block=int(block),
                    revision = miner_revision,
                    slug = slug,
                    chute=chute,
                    weights_shas=shas,
                )
        except: pass
    results = await asyncio.gather(*(fetch(uid) for uid in uids))
    output = {uid: m for uid, m in zip(uids, results) if m is not None}
    # Remove duplicates.
    if output:
        earliest_by_sha: Dict[str, Tuple[int, int]] = {}
        for uid, m in output.items():
            if not m.weights_shas: continue
            blk = m.block if isinstance(m.block, int) else (int(m.block) if m.block is not None else (2**63 - 1))
            for sha in m.weights_shas:
                prev = earliest_by_sha.get(sha)
                if prev is None or blk < prev[0]:
                    earliest_by_sha[sha] = (blk, uid)
        if earliest_by_sha:
            keep = set(output.keys())
            for uid, m in output.items():
                if m.weights_shas and any(earliest_by_sha.get(s, (None, uid))[1] != uid for s in m.weights_shas):
                    if uid in keep: keep.remove(uid)
            output = {uid: m for uid, m in output.items() if uid in keep}
        if output:
            best_by_model: Dict[str, Tuple[int, int]] = {}
            for uid, m in output.items():
                if not m.model:
                    continue
                blk = m.block if isinstance(m.block, int) else (int(m.block) if m.block is not None else (2**63 - 1))
                prev = best_by_model.get(m.model)
                if prev is None or blk < prev[0]:
                    best_by_model[m.model] = (blk, uid)
            selected_uids = {uid for _, uid in best_by_model.values()}
            output = {uid: m for uid, m in output.items() if uid in selected_uids}
    return output


>>>>>>> 7a9d7a25
# --------------------------------------------------------------------------- #
#                               CLI                                           #
# --------------------------------------------------------------------------- #
@click.group()
@click.option('-v', '--verbose', count=True, help='Increase verbosity (-v INFO, -vv DEBUG, -vvv TRACE)')
def cli(verbose):
    """Affine CLI"""
    setup_logging(verbose)
    
# --------------------------------------------------------------------------- #
#                               Watchdog                                      #
# --------------------------------------------------------------------------- #
HEARTBEAT = None

async def watchdog(timeout: int = 600, sleep_div: float = 6.0):
    sleep = timeout / sleep_div
    while HEARTBEAT is None:
        await asyncio.sleep(sleep)
    while True:
        elapsed = time.monotonic() - HEARTBEAT
        if elapsed > timeout:
            logging.error(f"[WATCHDOG] Process stalled {elapsed:.0f}s — exiting process.")
            os._exit(1)
        await asyncio.sleep(sleep)
            

from .envs import *
from .signer import *
from .database import *
from .chutes import *
from .runner import *
from .validator import *
from .miners import * 

# --------------------------------------------------------------------------- #
#                          Dataset upload CLI                                 #
# --------------------------------------------------------------------------- #
import click
import datasets as hf_ds
import asyncio as _asyncio
from sqlalchemy.dialects.postgresql import insert as _pg_insert
from sqlalchemy.exc import DBAPIError
from .database import _get_engine as _get_engine, _sm as _sm, dataset_rows as dataset_rows
import asyncpg

@cli.command("upload-dataset")
@click.argument("dataset_name", type=str)
@click.option("--config", "config", type=str, default="default", help="Dataset config (HF)")
@click.option("--split", "split", type=str, default="train", help="Dataset split (HF)")
def upload_dataset_cmd(dataset_name: str, config: str, split: str):
    """Upload an HF dataset's rows into Postgres `dataset_rows`.

    Example:
      affine upload-dataset satpalsr/rl-python --config default --split train
    """
    async def _run():
<<<<<<< HEAD
        af.logger.debug(f"Starting upload for dataset: {dataset_name} with config: {config} and split: {split}")
        await _get_engine()
        sm = _sm()
        ds = hf_ds.load_dataset(dataset_name, name=None if config == "default" else config, split=split)
        af.logger.debug(f"Loaded dataset: {dataset_name} with {len(ds)} rows")
        batch: list[dict] = []
        BATCH = BATCH_SIZE
        idx = 0
        total_rows = len(ds)
        async with sm() as session:
            def _make_stmt(rows: list[dict]):
                af.logger.debug(f"Preparing statement for batch of size: {len(rows)}")
                values = [
                    {
                        "dataset_name": dataset_name,
                        "config": config,
                        "split": split,
                        "row_index": r["__row_index__"],
                        "data": {k: v for k, v in r.items() if k != "__row_index__"},
                    }
                    for r in rows
                ]
                stmt = _pg_insert(dataset_rows).values(values)
                # Idempotent upsert: on conflict, do nothing
                stmt = stmt.on_conflict_do_nothing(index_elements=[
                    dataset_rows.c.dataset_name,
                    dataset_rows.c.config,
                    dataset_rows.c.split,
                    dataset_rows.c.row_index,
                ])
                return stmt

            async def _execute_batch_with_retries(rows: list[dict], *, max_retries: int = 5) -> None:
                """Execute and commit a batch with retries on transient disconnects."""
                delay = 0.5
                attempt = 0
                while True:
                    try:
                        af.logger.debug(f"Executing batch of size: {len(rows)} (attempt {attempt+1})")
                        await session.execute(_make_stmt(rows))
                        await session.commit()
                        af.logger.debug("Batch committed")
                        return
                    except (DBAPIError, asyncpg.ConnectionDoesNotExistError) as e:
=======
        subtensor = None
        envs = [cls() for cls in ENVS.values()]

        # ── config ───────────────────────────────────────────────────────────
        MAX_USES       = 30
        REFRESH_S      = 600     # metagraph/miners refresh cadence (s)
        SINK_BATCH     = 300     # flush threshold
        SINK_MAX_WAIT  = 60*5      # max seconds to hold partial batch
        BACKOFF0       = 5
        BACKOFF_CAP    = 300

        # ── state ───────────────────────────────────────────────────────────
        chal_cache, i_env = {}, 0
        last_sync = 0.0
        delay = defaultdict(lambda: BACKOFF0)   # uid -> current delay
        cooldown_until = defaultdict(float)     # uid -> t when allowed again
        miners_map = {}

        # results pipeline
        sink_q: asyncio.Queue = asyncio.Queue()

        # monitoring state
        last_status_log = 0.0
        total_requests = 0
        requests_since_last_log = 0

        def ok(res_list):
            if not res_list: return False
            r = res_list[0]
            if not r.response.success: return False
            return True

        async def next_chal():
            nonlocal i_env
            e = envs[i_env]; i_env = (i_env + 1) % len(envs)
            chal, uses = chal_cache.get(e, (None, 0))
            if chal is None or uses >= MAX_USES:
                chal, uses = await e.generate(), 0
            chal_cache[e] = (chal, uses + 1)
            return chal

        async def schedule(miner, inflight, now):
            nonlocal total_requests, requests_since_last_log
            uid = int(miner.uid)
            if uid in inflight: return
            if now < cooldown_until[uid]: return
            chal = await next_chal()
            inflight[uid] = asyncio.create_task(run(chal, miner, timeout=180))
            total_requests += 1
            requests_since_last_log += 1

        async def ensure_subtensor():
            nonlocal subtensor
            if subtensor is None:
                subtensor = await get_subtensor()
            return subtensor

        async def refresh_miners(now):
            nonlocal last_sync, miners_map
            if (now - last_sync) >= REFRESH_S or last_sync == 0:
                st = await ensure_subtensor()
                meta = await st.metagraph(NETUID)
                miners_map = await miners(meta=meta)
                last_sync = now
                logger.debug(f"refresh: miners={len(miners_map)}")

        async def sink_worker():
            """Consumes results from sink_q and flushes in batches of SINK_BATCH or after SINK_MAX_WAIT."""
            nonlocal subtensor
            batch = []
            first_put_time = None
            while True:
                try:
                    # If we have started a batch, only wait up to the remaining hold time; otherwise wait for first item.
                    if first_put_time is None:
                        logger.debug(f"sink_worker: queue size={sink_q.qsize()}")
                        item = await sink_q.get()
                        first_put_time = time.monotonic()
                        batch.append(item)
                        # Opportunistically drain without blocking to build the batch quickly
                        while len(batch) < SINK_BATCH:
                            try:
                                more = sink_q.get_nowait()
                                batch.append(more)
                            except asyncio.QueueEmpty:
                                break
                    else:
                        remaining = SINK_MAX_WAIT - (time.monotonic() - first_put_time)
                        timeout = remaining if remaining > 0.05 else 0.05
                        try:
                            item = await asyncio.wait_for(sink_q.get(), timeout=timeout)
                            batch.append(item)
                            while len(batch) < SINK_BATCH:
                                try:
                                    more = sink_q.get_nowait()
                                    batch.append(more)
                                except asyncio.QueueEmpty:
                                    break
                        except asyncio.TimeoutError:
                            pass

                    elapsed = (time.monotonic() - first_put_time) if first_put_time is not None else 0.0
                    logger.debug(f"Until Sink: {len(batch)}/{SINK_BATCH} Time: {elapsed}/{SINK_MAX_WAIT}")
                    await asyncio.sleep(3)
                    if len(batch) >= SINK_BATCH or (batch and elapsed >= SINK_MAX_WAIT):
                        st = await ensure_subtensor()
                        blk = await st.get_current_block()
                        # Flatten: items may be single Result or list[Result]
                        flat = []
                        for it in batch:
                            if isinstance(it, list):
                                flat.extend(it)
                            else:
                                flat.append(it)
                        logger.debug(f"sink_worker: flushing {len(flat)} results")
                        try:
                            await sink_enqueue(wallet, blk, flat)
                        except Exception:
                            traceback.print_exc()
                            # keep going; don't drop future batches
                        batch.clear()
                        first_put_time = None
                except asyncio.CancelledError:
                    # drain and final flush
                    flat = []
                    while not sink_q.empty():
                        it = sink_q.get_nowait()
                        if isinstance(it, list): flat.extend(it)
                        else: flat.append(it)
                    if flat:
                        try:
                            st = await ensure_subtensor()
                            blk = await st.get_current_block()
                            logger.debug(f"sink_worker: final flush {len(flat)}")
                            await sink_enqueue(wallet, blk, flat, force=True)
                        except Exception:
                            traceback.print_exc()
                    break

        async def main_loop():
            global HEARTBEAT
            nonlocal last_status_log, requests_since_last_log
            inflight = {}
            sink_task = asyncio.create_task(sink_worker())
            try:
                while True:
                    HEARTBEAT = now = time.monotonic()
                    # heartbeat + ensure subtensor
                    _ = await ensure_subtensor()
                    # periodic refresh
                    await refresh_miners(now)
                    if not miners_map:
                        await asyncio.sleep(1)
                        continue

                    # periodic status logging
                    if now - last_status_log >= 30:
                        elapsed = now - last_status_log if last_status_log > 0 else 30
                        rps = requests_since_last_log / elapsed
                        cooldown_count = sum(1 for uid in miners_map.keys() if now < cooldown_until[uid])
                        queue_size = sink_q.qsize()
                        logger.info(f"[STATUS] miners={len(miners_map)} inflight={len(inflight)} cooldown={cooldown_count} queue={queue_size} req/s={rps:.1f} total_req={total_requests}")
                        last_status_log = now
                        requests_since_last_log = 0

                    # seed/respect cooldowns
                    for m in miners_map.values():
                        await schedule(m, inflight, now)

                    if not inflight:
                        await asyncio.sleep(0.2)
                        continue

                    done, _ = await asyncio.wait(inflight.values(), return_when=asyncio.FIRST_COMPLETED)
                    HEARTBEAT = now = time.monotonic()
                    for t in done:
                        uid = next((u for u, tk in list(inflight.items()) if tk is t), None)
                        miner = miners_map.get(uid)
                        inflight.pop(uid, None)
>>>>>>> 7a9d7a25
                        try:
                            await session.rollback()
                        except Exception:
                            pass
                        is_invalidated = isinstance(e, DBAPIError) and getattr(e, "connection_invalidated", False)
                        msg = str(getattr(e, "orig", e)).lower()
                        is_disconnect = isinstance(e, asyncpg.ConnectionDoesNotExistError) or "connection was closed" in msg
                        retriable = is_invalidated or is_disconnect
                        attempt += 1
                        if not retriable or attempt >= max_retries:
                            af.logger.error(f"Giving up on batch after {attempt} attempts due to error: {e}")
                            raise
                        af.logger.warning(f"Transient DB disconnect during batch (attempt {attempt}); retrying in {delay:.1f}s…")
                        await asyncio.sleep(delay)
                        delay = min(delay * 2, 5.0)

            # Iterate rows
            for row in ds:  # type: ignore
                # Attach running index; if HF provides _keys, we still assign our own index
                payload = dict(row)
                payload["__row_index__"] = idx
                batch.append(payload)
                idx += 1
                if len(batch) >= BATCH:
                    await _execute_batch_with_retries(batch)
                    batch.clear()
                # Show progress
                af.logger.info(f"Progress: {idx}/{total_rows} rows uploaded")

            if batch:
                af.logger.debug(f"Executing final batch of size: {len(batch)}")
                await _execute_batch_with_retries(batch)
                af.logger.debug(f"Final batch committed")
                af.logger.info(f"Progress: {idx}/{total_rows} rows uploaded")

        af.logger.info(f"Uploaded {idx} rows for {dataset_name} [{config}/{split}] to dataset_rows")

    _asyncio.run(_run())


# --------------------------------------------------------------------------- #
#                               Stats CLI                                     #
# --------------------------------------------------------------------------- #
@cli.command("stats")
def stats_cmd():
    """Show counts of samples per env and per miner (hotkey)."""
    async def _run():
        await _get_engine()
        sm = _sm()
        async with sm() as session:
            # Per-env counts
            stmt_env = (
                select(
                    affine_results.c.env_name.label("env_name"),
                    func.count().label("n"),
                )
                .group_by(affine_results.c.env_name)
                .order_by(func.count().desc())
            )
            res_env = await session.execute(stmt_env)
            env_counts = [(m["env_name"], int(m["n"])) for m in res_env.mappings().all()]

            # Per-miner counts
            stmt_miner = (
                select(
                    affine_results.c.hotkey.label("hotkey"),
                    func.count().label("n"),
                )
                .group_by(affine_results.c.hotkey)
                .order_by(func.count().desc())
            )
<<<<<<< HEAD
            res_miner = await session.execute(stmt_miner)
            miner_counts = [(m["hotkey"], int(m["n"])) for m in res_miner.mappings().all()]

        if env_counts:
            click.echo("Per‑env sample counts:")
            click.echo(tabulate(env_counts, headers=["env_name", "count"], tablefmt="github"))
            click.echo()
        else:
            click.echo("No data found for env counts.")

        if miner_counts:
            click.echo("Per‑miner sample counts:")
            click.echo(tabulate(miner_counts, headers=["hotkey", "count"], tablefmt="github"))
        else:
            click.echo("No data found for miner counts.")

    _asyncio.run(_run())
=======
            dur_ms = (time.monotonic() - start) * 1000
            logger.info(f"Signer HTTP response status={resp.status} in {dur_ms:.1f}ms")
            # Try to parse JSON, otherwise log text (trimmed)
            try:
                data = await resp.json()
            except Exception:
                txt = await resp.text()
                data = {"raw": (txt[:500] + ('…' if len(txt) > 500 else ''))}
            logger.info(f"Signer response body={data}")
            if resp.status == 200 and data.get("success"):
                LASTSET.set(time.time())
                return
            # Do not fallback if signer exists but reports failure
            logger.warning(f"Signer responded error: status={resp.status} body={data}")
            return
    except ClientConnectorError as e:
        logger.info(f"Signer not reachable ({type(e).__name__}: {e}); falling back to local set_weights once")
        ok = await _set_weights_with_confirmation(
            wallet, NETUID, uids, weights, False,
            retries=int(os.getenv("SIGNER_RETRIES", "10")),
            delay_s=float(os.getenv("SIGNER_RETRY_DELAY", "2")),
            log_prefix="[validator-fallback]",
        )
        if ok:
            LASTSET.set(time.time())
        else:
            logger.error("Local set_weights confirmation failed")
        return
    except asyncio.TimeoutError as e:
        logger.warning(f"Signer call timed out: {e}. Not falling back to local because validator has no wallet.")
        return
    
# --- Scoring hyperparameters --------------------------------------------------
TAIL = 10_000
ALPHA = 0.9
EPS_FLOOR   = 0.005
Z_NOT_WORSE = 1.28
EPS_WIN     = 0.008
Z_WIN       = 0.5
ELIG        = 0.03 

async def get_weights(tail: int = TAIL, scale: float = 1):
    """
    Compute miner weights using ε-Pareto dominance and combinatoric subset winners.

    Pipeline
      1) Ingest last `tail` blocks → per-miner per-env accuracy.
      2) Determine eligibility (>=90% of per-env max count AND must be queryable).
      3) Global ε-dominance (all envs) for canonical 'best' (for tie breaks / summaries).
      4) Combinatoric scoring:
           - For every non-empty subset S of ENVS, pick the ε-Pareto winner on S.
           - Award K_|S| where K_1 = scale, K_s = C(N, s-1)*K_{s-1}.
         Fallback if no dominance edges on S: earliest version (earlier block wins).
      5) Normalize scores over eligibles to produce weights. Metrics + summary emitted.

    Returns:
      (uids, weights): list of eligible UIDs (best last) and their weights (sum to 1).
    """

    # --- fetch + prune --------------------------------------------------------
    st = await get_subtensor()
    blk = await st.get_current_block()
    logger.info(f"Pruning {tail} blocks from {blk - tail} to {blk}")
    await prune(tail=tail)

    meta = await st.metagraph(NETUID)
    BASE_HK = meta.hotkeys[0]
    N_envs = len(ENVS)
    
    # --- get currently queryable miners ---------------------------------------
    queryable_miners = await miners(meta=meta)
    queryable_hks = {m.hotkey for m in queryable_miners.values()}
    logger.info(f"Found {len(queryable_hks)} queryable miners (hot, valid chute, not gated)")

    # Tallies for all known hotkeys (so metrics update is safe even if some have no data)
    cnt   = {hk: defaultdict(int)   for hk in meta.hotkeys}  # per-env counts
    succ  = {hk: defaultdict(int)   for hk in meta.hotkeys}  # per-env correct (0/1 or [0,1])
    prev  = {}                                                # last sample per hk
    v_id  = {}                                                # (model, revision) per hk
    first_block = {}                                          # earliest block for current version

    # Pre-seed earliest commit block per miner from on-chain commitments
    try:
        commits = await st.get_all_revealed_commitments(NETUID)
        for uid, hk in enumerate(meta.hotkeys):
            if hk in commits:
                blk, _ = commits[hk][-1]
                first_block[hk] = 0 if uid == 0 else int(blk)
    except Exception:
        pass

    # --- ingest ---------------------------------------------------------------
    logger.info(f"Loading data from {blk - tail} to {blk}")
    async for c in dataset(tail=tail):
        NRESULTS.inc()
        hk, env = c.miner.hotkey, c.challenge.env.name

        # keep the base hk; otherwise require model family
        try:
            name = c.miner.model.split("/", 1)[1].lower()
        except Exception:
            name = str(c.miner.model).lower()
        if hk not in cnt or (hk != BASE_HK and not name.startswith("affine")):
            continue

        cur_vid = (c.miner.model, c.miner.revision)

        # On version change, reset ALL env streams and timestamp to current block
        if v_id.get(hk) != cur_vid:
            v_id[hk] = cur_vid
            first_block[hk] = c.miner.block
            for e in ENVS:
                cnt[hk][e] = 0
                succ[hk][e] = 0
        else:
            # Keep earliest commit block for the active version
            try:
                fb = int(first_block.get(hk, c.miner.block)) if first_block.get(hk) is not None else int(c.miner.block)
                cb = int(c.miner.block) if c.miner.block is not None else fb
                first_block[hk] = fb if fb <= cb else cb
            except Exception:
                pass

        # accumulate on successes.
        prev[hk] = c
        if c.response.success:
            cnt[hk][env]  += 1
            succ[hk][env] += float(c.evaluation.score)

    logger.info("Collected results.")

    if not prev:
        logger.warning("No results collected; defaulting to uid 0")
        return [0], [1.0]

    # --- accuracy + MAXENV ----------------------------------------------------
    acc = {
        hk: {e: (succ[hk][e] / cnt[hk][e] if cnt[hk][e] else 0.0) for e in ENVS}
        for hk in meta.hotkeys
    }

    active_hks = list(prev.keys())
    for e in ENVS:
        max_e = max((acc[hk][e] for hk in active_hks), default=0.0)
        MAXENV.labels(env=e).set(max_e)
    logger.info("Computed accuracy & updated MAXENV.")

    # --- eligibility: must be queryable AND meet sample requirements ---------
    required = {}
    for e in ENVS:
        max_cnt = max((cnt[hk][e] for hk in active_hks), default=0)
        max_cnt = min(max_cnt, 2000)
        required[e] = 10 + int(ELIG * max_cnt)
    # Only eligible if: 1) currently queryable, 2) meets sample requirements
    eligible = {hk for hk in active_hks 
                if hk in queryable_hks and all(cnt[hk][e] >= required[e] for e in ENVS)}
    logger.info(f"Eligible miners: {len(eligible)} (from {len(active_hks)} active, {len(queryable_hks)} queryable)")

    # --- ε-Pareto dominance helpers ------------------------------------------
    def thr_not_worse(a_i: float, n_i: int, a_j: float, n_j: int) -> float:
        """Tolerance for 'not worse' on an env: max(EPS_FLOOR, Z * SE_diff) with capped n to blunt volume advantage."""
        if Z_NOT_WORSE <= 0:
            return EPS_FLOOR
        n_i_eff = min(int(n_i), 1000)
        n_j_eff = min(int(n_j), 1000)
        var = (a_i * (1 - a_i)) / max(n_i_eff, 1) + (a_j * (1 - a_j)) / max(n_j_eff, 1)
        return max(EPS_FLOOR, Z_NOT_WORSE * math.sqrt(var))

    def thr_better(a_i: float, n_i: int, a_j: float, n_j: int, nw: float) -> float:
        """
        Margin to claim 'better on at least one env'. Kept ≤ 'not worse' tolerance.
        Floor-based by default; set Z_WIN>0 to scale with SE_diff.
        """
        if Z_WIN > 0:
            n_i_eff = min(int(n_i), 1000)
            n_j_eff = min(int(n_j), 1000)
            var = (a_i * (1 - a_i)) / max(n_i_eff, 1) + (a_j * (1 - a_j)) / max(n_j_eff, 1)
            t = max(EPS_WIN, Z_WIN * math.sqrt(var))
        else:
            t = EPS_WIN
        return min(t, nw)

    def dominates_on(a: str, b: str, subset) -> bool:
        """
        True iff 'a' is not-worse than 'b' on every env in `subset` (within thr_not_worse),
        and strictly better on at least one env by thr_better. Full ε-ties break by earlier start.
        """
        not_worse_all = True
        better_any    = False
        tie_all       = True
        for e in subset:
            ai, aj = acc[a][e], acc[b][e]
            ni, nj = cnt[a][e], cnt[b][e]
            nw  = thr_not_worse(ai, ni, aj, nj)
            bet = thr_better(ai, ni, aj, nj, nw)

            if ai < aj - nw:
                not_worse_all = False
            if ai >= aj + bet:
                better_any = True
            if abs(ai - aj) > nw:
                tie_all = False

        if not_worse_all and better_any:
            return True
        if tie_all and first_block.get(a, float("inf")) < first_block.get(b, float("inf")):
            return True
        return False

    # Global dominance (full ENVS) for summary + canonical "best"
    dom_full = defaultdict(int)
    # Pool for dominance should be eligible miners, or queryable miners if no eligible ones
    pool_for_dom = eligible if eligible else (queryable_hks & set(active_hks))
    for a, b in itertools.permutations(pool_for_dom, 2):
        if dominates_on(a, b, ENVS):
            dom_full[a] += 1
    logger.info("Computed ε-dominance counts (full env set).")

    def ts(hk: str) -> int:
        """Block-number timestamp; prefer earliest commit"""
        return int(first_block[hk]) if hk in first_block else float('inf')

    # Best should be from queryable miners only
    best_candidates = pool_for_dom if pool_for_dom else (queryable_hks if queryable_hks else active_hks[:1])
    best = max(best_candidates, key=lambda hk: (dom_full.get(hk, 0), -ts(hk))) if best_candidates else active_hks[0]
    best_uid = meta.hotkeys.index(best)

    # --- combinatoric scoring over all non-empty env subsets ------------------
    def layer_weights(N: int, kappa: float):
        """Per-subset weights K_s: K_1=kappa; K_s=C(N,s-1)*K_{s-1} for s>=2."""
        K = {1: kappa}
        for s in range(2, N + 1):
            K[s] = kappa * (2**s)
        return K

    def subset_winner(env_subset):
        """
        Winner on env_subset via ε-Pareto. If no dominance edges, fall back to:
          earliest version start block (earlier block wins).
        """
        dom_local = defaultdict(int)
        for x, y in itertools.permutations(pool_for_dom, 2):
            if dominates_on(x, y, env_subset):
                dom_local[x] += 1

        return max(pool_for_dom, key=lambda hk: (dom_local.get(hk, 0), -ts(hk)))

    # Calculate combinatoric scores for all miners (not just eligible)
    K = layer_weights(N_envs, scale)
    score = defaultdict(float)
    layer_points = {hk: defaultdict(float) for hk in active_hks}

    # --- Find single-env winners for highlighting ----------------------------
    env_winners = {}
    for e in ENVS:
        env_winners[e] = subset_winner((e,))

    # Award K_s to each subset winner
    for s in range(1, N_envs + 1):
        for env_subset in itertools.combinations(ENVS, s):
            w = subset_winner(env_subset)
            score[w] += K[s]
            layer_points[w][s] += K[s]

    # If no eligible miners exist, fall back to uid 0 with weight 1.0.
    if not eligible:
        logger.warning(f"No eligible miners (queryable={len(queryable_hks)}); assigning weight 1.0 to uid 0.")
        for uid, hk in enumerate(meta.hotkeys):
            WEIGHT.labels(uid=uid).set(1.0 if uid == 0 else 0.0)
            for e in ENVS:
                a = acc[hk][e]
                if a > 0:
                    SCORE.labels(uid=uid, env=e).set(a)

        hdr = (
            ["UID", "Model", "Rev"]
            + [f"{e}" for e in ENVS]
            + [f"L{s}" for s in range(1, N_envs + 1)]
            + ["Pts", "Elig", "Wgt"]
        )
        def row(hk: str):
            m = prev[hk].miner
            w = 1.0 if hk == best else 0.0
            model_name = str(m.model)[:50]
            env_cols = []
            for e in ENVS:
                base = f"{100 * acc[hk][e]:.2f}/{cnt[hk][e]}"
                if hk == env_winners.get(e):
                    env_cols.append(f"*{base}*")
                else:
                    env_cols.append(base)
            return [
                m.uid, model_name, str(m.revision)[:5],
                *env_cols,
                *[f"{layer_points[hk][s]:.1f}" for s in range(1, N_envs + 1)],
                f"{score.get(hk, 0.0):.2f}",
                "Y" if hk in eligible else "N",
                f"{w:.4f}",
            ]
        rows = sorted((row(hk) for hk in active_hks), key=lambda r: (r[-3], r[0]), reverse=True)
        print("Validator Summary:\n" + tabulate(rows, hdr, tablefmt="plain"))
        return [0], [1.0]  # Always return uid 0 when no eligible miners

    # Eligible path: normalize scores to weights over the eligible pool only
    total_points = sum(score[hk] for hk in eligible)
    if total_points <= 0:
        logger.warning("Combinatoric scoring returned zero total; falling back to canonical best.")
        weight_by_hk = {hk: (1.0 if hk == best else 0.0) for hk in eligible}
    else:
        weight_by_hk = {hk: (score[hk] / total_points) for hk in eligible}

    # --- summary printout -----------------------------------------------------
    hdr = (
        ["UID", "Model", "Rev"]
        + [f"{e}" for e in ENVS]
        + [f"L{s}" for s in range(1, N_envs + 1)]
        + ["Pts", "Elig", "Wgt"]
    )
    def row(hk: str):
        m = prev[hk].miner
        w = weight_by_hk.get(hk, 0.0)
        model_name = str(m.model)[:50]
        env_cols = []
        for e in ENVS:
            base = f"{100 * acc[hk][e]:.2f}/{cnt[hk][e]}"
            if hk == env_winners.get(e):
                env_cols.append(f"*{base}*")
            else:
                env_cols.append(base)
        return [
            m.uid, model_name[:30], str(m.revision)[:5],
            *env_cols,
            *[f"{layer_points[hk][s]:.1f}" for s in range(1, N_envs + 1)],
            f"{score.get(hk, 0.0):.2f}",
            "Y" if hk in eligible else "N",
            f"{w:.4f}",
        ]
    ranked_rows   = sorted((row(hk) for hk in eligible), key=lambda r: float(r[-3]), reverse=True)
    unranked_rows = sorted((row(hk) for hk in active_hks if hk not in eligible), key=lambda r: float(r[-3]), reverse=True)
    rows = ranked_rows + unranked_rows
    print("Validator Summary:\n" + tabulate(rows, hdr, tablefmt="plain"))

    # --- Prometheus updates ---------------------------------------------------
    for uid, hk in enumerate(meta.hotkeys):
        WEIGHT.labels(uid=uid).set(weight_by_hk.get(hk, 0.0))
        for e in ENVS:
            a = acc[hk][e]
            if a > 0:
                SCORE.labels(uid=uid, env=e).set(a)

    # --- Return weights in a stable shape (best last, as before) -------------
    eligible_uids = [meta.hotkeys.index(hk) for hk in eligible]
    uids = [u for u in eligible_uids if u != best_uid] + [best_uid]
    weights = [weight_by_hk.get(meta.hotkeys[u], 0.0) for u in uids]
    return uids, weights


        
@cli.command("validate")
def validate():
    global HEARTBEAT
    coldkey = get_conf("BT_WALLET_COLD", "default")
    hotkey  = get_conf("BT_WALLET_HOT", "default")
    wallet  = bt.wallet(name=coldkey, hotkey=hotkey)    
    async def _run():     
        LAST = 0
        TEMPO = 100
        subtensor = None
        while True:
            try:
                # ---------------- Wait for set weights. -----------------
                HEARTBEAT = time.monotonic()
                if subtensor is None: subtensor = await get_subtensor()
                BLOCK = await subtensor.get_current_block()
                if BLOCK % TEMPO != 0 or BLOCK <= LAST: 
                    logger.debug(f'Waiting ... {BLOCK} % {TEMPO} == {BLOCK % TEMPO} != 0')
                    await subtensor.wait_for_block()
                    continue
                
                # ---------------- Set weights. ------------------------
                uids, weights = await get_weights()
        
                # ---------------- Set weights. ------------------------
                logger.info("Setting weights ...")
                await retry_set_weights( wallet, uids=uids, weights=weights, retry = 3)
                subtensor = await get_subtensor()
                SETBLOCK = await subtensor.get_current_block()
                LASTSET.set_function(lambda: SETBLOCK - LAST)
                LAST = BLOCK           
            
                # ---------------- Other telemetry ------------------------
                CACHE.set(sum( f.stat().st_size for f in CACHE_DIR.glob("*.jsonl") if f.is_file()))
                
            except asyncio.CancelledError: break
            except Exception as e:
                traceback.print_exc()
                logger.info(f"Error in validator loop: {e}. Continuing ...")
                subtensor = None  # Force reconnection on next iteration
                await asyncio.sleep(10)  # Wait before retrying
                continue
            
    async def main():
        await asyncio.gather(
            _run(),
            watchdog(timeout = (60 * 20))
        )
    asyncio.run(main())
    
    
@cli.command("weights")
def weights():
    asyncio.run(get_weights())

# --------------------------------------------------------------------------- #
#                              Pull Model                                     #
# --------------------------------------------------------------------------- #
@cli.command("pull")
@click.argument("uid", type=int)
@click.option("--model_path", "-p", default = './model_path', required=True, type=click.Path(), help="Local directory to save the model")
@click.option('--hf-token', default=None, help="Hugging Face API token (env HF_TOKEN if unset)")
def pull(uid: int, model_path: str, hf_token: str):
    """Pulls a model from a specific miner UID if exists."""

    # 1. Ensure HF token
    hf_token     = hf_token or get_conf("HF_TOKEN")

    # 2. Lookup miner on‑chain
    miner_map = asyncio.run(miners(uids=uid))
    miner = miner_map.get(uid)
    
    if miner is None:
        click.echo(f"No miner found for UID {uid}", err=True)
        sys.exit(1)
    repo_name = miner.model
    logger.info("Pulling model %s for UID %d into %s", repo_name, uid, model_path)

    # 3. Download snapshot
    try:
        snapshot_download(
            repo_id=repo_name,
            repo_type="model",
            local_dir=model_path,
            token=hf_token,
            resume_download=True,
            revision=miner.revision,
        )
        click.echo(f"Model {repo_name} pulled to {model_path}")
    except Exception as e:
        logger.error("Failed to download %s: %s", repo_name, e)
        click.echo(f"Error pulling model: {e}", err=True)
        sys.exit(1)


# --------------------------------------------------------------------------- #
#                              Push Model                                     #
# --------------------------------------------------------------------------- #
@cli.command("push")
@click.option('--model_path',  default='./model_path', help='Local path to model artifacts.')
@click.option('--existing-repo', default=None, help='Use an existing HF repo instead of uploading (format <user>/<repo>)')
@click.option('--revision', default=None, help='Commit SHA to register (only relevant with --existing-repo)')
@click.option('--coldkey',     default=None, help='Name of the cold wallet to use.')
@click.option('--hotkey',      default=None, help='Name of the hot wallet to use.')
@click.option('--chutes-api-key', default=None, help='Chutes API key (env CHUTES_API_KEY if unset)')
def push(model_path: str, existing_repo: str, revision: str, coldkey: str, hotkey: str, chutes_api_key: str):
    """Pushes a model to be hosted by your miner."""
    # -----------------------------------------------------------------------------
    # 1. Wallet & config
    # -----------------------------------------------------------------------------
    coldkey = coldkey or get_conf("BT_WALLET_COLD", "default")
    hotkey  = hotkey  or get_conf("BT_WALLET_HOT", "default")
    logger.debug("Using coldkey=%s, hotkey=%s", coldkey, hotkey)
    wallet = bt.wallet(name=coldkey, hotkey=hotkey)

    # Required API credentials
    hf_user        = get_conf("HF_USER")
    hf_token       = get_conf("HF_TOKEN")
    chutes_api_key = chutes_api_key or get_conf("CHUTES_API_KEY")
    chute_user     = get_conf("CHUTE_USER")
    # TODO: validate API creds, exit gracefully if missing

    # -----------------------------------------------------------------------------
    # 2. Prepare HF repo name - If --existing-repo provided, use it directly and skip local upload
    # -----------------------------------------------------------------------------
    repo_name = existing_repo or f"{hf_user}/Affine-{wallet.hotkey.ss58_address}"
    logger.debug("Using existing HF repo: %s" if existing_repo else "Hugging Face repo: %s", repo_name)

    # -----------------------------------------------------------------------------
    # 3. Create & secure HF repo
    # -----------------------------------------------------------------------------
    api = HfApi(token=hf_token)
    if not existing_repo:
        api.create_repo(repo_id=repo_name, repo_type="model", private=True, exist_ok=True)
        try: api.update_repo_visibility(repo_id=repo_name, private=True)
        except Exception: logger.debug("Repo already private or visibility update failed")

    # -----------------------------------------------------------------------------
    # 4. Upload model files to HF (skip if using existing repo)
    # -----------------------------------------------------------------------------
    async def deploy_model_to_hf():
        logger.debug("Starting model upload from %s", model_path)
        # Gather files
        files = []
        for root, _, fnames in os.walk(model_path):
            if ".cache" in root or any(p.startswith(".") for p in root.split(os.sep)):
                continue
            for fname in fnames:
                if not (fname.startswith(".") or fname.endswith(".lock")):
                    files.append(os.path.join(root, fname))

        # Upload files with limited concurrency to avoid HF 429 errors
        SEM = asyncio.Semaphore(int(os.getenv("AFFINE_UPLOAD_CONCURRENCY", "2")))

        async def _upload(path: str):
            rel = os.path.relpath(path, model_path)
            async with SEM:  # limit concurrent commits
                await asyncio.to_thread(
                    lambda: api.upload_file(
                        path_or_fileobj=path,
                        path_in_repo=rel,
                        repo_id=repo_name,
                        repo_type="model"
                    )
                )
                logger.debug("Uploaded %s", rel)

        await asyncio.gather(*(_upload(p) for p in files))
        logger.debug("Model upload complete (%d files)", len(files))

    asyncio.run(deploy_model_to_hf()) if not existing_repo else logger.debug("Skipping model upload because --existing-repo was provided")

    # -----------------------------------------------------------------------------
    # 5. Fetch latest revision hash
    # -----------------------------------------------------------------------------
    if revision:
        logger.debug("Using user-supplied revision: %s", revision)
    else:
        info      = api.repo_info(repo_id=repo_name, repo_type="model")
        revision  = getattr(info, "sha", getattr(info, "oid", "")) or ""
        logger.debug("Latest revision from HF: %s", revision)

    # -----------------------------------------------------------------------------
    # 6. Commit model revision on-chain
    # -----------------------------------------------------------------------------
    chute_id = None

    async def commit_to_chain():
        """Submit the model commitment, retrying on quota errors."""
        logger.debug("Preparing on-chain commitment")
        sub     = await get_subtensor()
        payload = json.dumps({"model": repo_name, "revision": revision, "chute_id": chute_id})
        while True:
            try:
                await sub.set_reveal_commitment(wallet=wallet, netuid=NETUID, data=payload, blocks_until_reveal=1)
                logger.debug("On-chain commitment submitted")
                break
            except MetadataError as e:
                if "SpaceLimitExceeded" in str(e):
                    logger.debug("SpaceLimitExceeded – waiting one block before retrying")
                    await sub.wait_for_block()
                else:
                    raise


    # -----------------------------------------------------------------------------
    # 7. Make HF repo public
    # -----------------------------------------------------------------------------
    try:
        api.update_repo_visibility(repo_id=repo_name, private=False)
        logger.debug("Repo made public")
    except Exception:
        logger.trace("Failed to make repo public (already public?)")

    # -----------------------------------------------------------------------------
    # 8. Deploy Chute
    # -----------------------------------------------------------------------------
    async def deploy_to_chutes():
        logger.debug("Building Chute config")
        rev_flag = f'revision="{revision}",' if revision else ""
        chutes_config = textwrap.dedent(f"""
import os
from chutes.chute import NodeSelector
from chutes.chute.template.sglang import build_sglang_chute
os.environ["NO_PROXY"] = "localhost,127.0.0.1"

chute = build_sglang_chute(
    username="{chute_user}",
    readme="{repo_name}",
    model_name="{repo_name}",
    image="chutes/sglang:0.4.9.post3",
    concurrency=20,
    {rev_flag}
    node_selector=NodeSelector(
        gpu_count=8,
        min_vram_gb_per_gpu=24,
    ),
    engine_args=(
        "--trust-remote-code "
    ),
)
""")
        tmp_file = Path("tmp_chute.py")
        tmp_file.write_text(chutes_config)
        logger.debug("Wrote Chute config to %s", tmp_file)
        logger.debug("=== chute file ===\n%s", tmp_file.read_text())

        cmd = ["chutes", "deploy", f"{tmp_file.stem}:chute", "--public"]
        env = {**os.environ, "CHUTES_API_KEY": chutes_api_key}
        proc = await asyncio.create_subprocess_exec(
            *cmd, env=env,
            stdout=asyncio.subprocess.PIPE,
            stderr=asyncio.subprocess.STDOUT,
            stdin=asyncio.subprocess.PIPE,
        )
        # Auto-answer the interactive Y/N prompt
        if proc.stdin:
            proc.stdin.write(b"y\n")
            await proc.stdin.drain()
            proc.stdin.close()
        stdout, _ = await proc.communicate()
        output = stdout.decode().split('confirm? (y/n)')[1].strip()
        logger.trace(output)

        import re
        match = re.search(r'(\d{4}-\d{2}-\d{2}\s+\d{2}:\d{2}:\d{2}\.\d{3})\s+\|\s+(\w+)', output)
        if match and match.group(2) == "ERROR":
            logger.debug("Chutes deploy failed with the above error log")
            raise RuntimeError("Chutes deploy failed")
        if proc.returncode != 0:
            logger.debug("Chutes deploy failed with code %d", proc.returncode)
            raise RuntimeError("Chutes deploy failed")
        tmp_file.unlink(missing_ok=True)
        logger.debug("Chute deployment successful")

    asyncio.run(deploy_to_chutes())

    # -----------------------------------------------------------------------------
    # 8b. Retrieve chute_id and commit on-chain
    # -----------------------------------------------------------------------------
    chute_id = asyncio.run(get_latest_chute_id(repo_name, api_key=chutes_api_key))

    asyncio.run(commit_to_chain())

    # -----------------------------------------------------------------------------
    # 9. Warm up model until it’s marked hot
    # -----------------------------------------------------------------------------
    async def warmup_model():
        logger.debug("Warming up model with SAT challenges")
        sub       = await get_subtensor()
        meta      = await sub.metagraph(NETUID)
        my_uid    = meta.hotkeys.index(wallet.hotkey.ss58_address)
        miner  = (await miners(netuid=NETUID))[my_uid]

        while not (miner.chute or {}).get("hot", False):
            challenge = await SAT().generate()
            await run(challenges=challenge, miners=[miner])
            await sub.wait_for_block()
            miner = (await miners(netuid=NETUID))[my_uid]
            logger.trace("Checked hot status: %s", (miner.chute or {}).get("hot"))

        logger.debug("Model is now hot and ready")

    asyncio.run(warmup_model())
    logger.debug("Mining setup complete. Model is live!")
>>>>>>> 7a9d7a25
<|MERGE_RESOLUTION|>--- conflicted
+++ resolved
@@ -46,9 +46,6 @@
 from typing import Any, Dict, List, Optional, Union, Tuple, Sequence, Literal, TypeVar, Awaitable
 __version__ = "0.0.0"
 
-<<<<<<< HEAD
-from .logging import *
-=======
 # --------------------------------------------------------------------------- #
 #                       Constants & global singletons                         #
 # --------------------------------------------------------------------------- #
@@ -137,7 +134,6 @@
 def info():setup_logging(1)
 def debug():setup_logging(2)
 def trace():setup_logging(3)
->>>>>>> 7a9d7a25
 
 # --------------------------------------------------------------------------- #
 #                             Utility helpers                                 #
@@ -281,9 +277,6 @@
     def json(self, **kw): return json.dumps(self.dict(**kw))
     def __repr__(self): return f"<Result {self.miner.uid=} {self.challenge.env.name=} score={self.evaluation.score:.4f}>"
     __str__ = __repr__
-<<<<<<< HEAD
-    
-=======
 
 # Central env registry
 from .envs import ENVS
@@ -729,7 +722,6 @@
     return output
 
 
->>>>>>> 7a9d7a25
 # --------------------------------------------------------------------------- #
 #                               CLI                                           #
 # --------------------------------------------------------------------------- #
@@ -755,83 +747,17 @@
             os._exit(1)
         await asyncio.sleep(sleep)
             
-
-from .envs import *
-from .signer import *
-from .database import *
-from .chutes import *
-from .runner import *
-from .validator import *
-from .miners import * 
-
-# --------------------------------------------------------------------------- #
-#                          Dataset upload CLI                                 #
-# --------------------------------------------------------------------------- #
-import click
-import datasets as hf_ds
-import asyncio as _asyncio
-from sqlalchemy.dialects.postgresql import insert as _pg_insert
-from sqlalchemy.exc import DBAPIError
-from .database import _get_engine as _get_engine, _sm as _sm, dataset_rows as dataset_rows
-import asyncpg
-
-@cli.command("upload-dataset")
-@click.argument("dataset_name", type=str)
-@click.option("--config", "config", type=str, default="default", help="Dataset config (HF)")
-@click.option("--split", "split", type=str, default="train", help="Dataset split (HF)")
-def upload_dataset_cmd(dataset_name: str, config: str, split: str):
-    """Upload an HF dataset's rows into Postgres `dataset_rows`.
-
-    Example:
-      affine upload-dataset satpalsr/rl-python --config default --split train
-    """
+# --------------------------------------------------------------------------- #
+#                               Runner                                        #
+# --------------------------------------------------------------------------- #
+import contextlib
+@cli.command("runner")
+def runner():
+    coldkey = get_conf("BT_WALLET_COLD", "default")
+    hotkey  = get_conf("BT_WALLET_HOT",  "default")
+    wallet  = bt.wallet(name=coldkey, hotkey=hotkey)
+
     async def _run():
-<<<<<<< HEAD
-        af.logger.debug(f"Starting upload for dataset: {dataset_name} with config: {config} and split: {split}")
-        await _get_engine()
-        sm = _sm()
-        ds = hf_ds.load_dataset(dataset_name, name=None if config == "default" else config, split=split)
-        af.logger.debug(f"Loaded dataset: {dataset_name} with {len(ds)} rows")
-        batch: list[dict] = []
-        BATCH = BATCH_SIZE
-        idx = 0
-        total_rows = len(ds)
-        async with sm() as session:
-            def _make_stmt(rows: list[dict]):
-                af.logger.debug(f"Preparing statement for batch of size: {len(rows)}")
-                values = [
-                    {
-                        "dataset_name": dataset_name,
-                        "config": config,
-                        "split": split,
-                        "row_index": r["__row_index__"],
-                        "data": {k: v for k, v in r.items() if k != "__row_index__"},
-                    }
-                    for r in rows
-                ]
-                stmt = _pg_insert(dataset_rows).values(values)
-                # Idempotent upsert: on conflict, do nothing
-                stmt = stmt.on_conflict_do_nothing(index_elements=[
-                    dataset_rows.c.dataset_name,
-                    dataset_rows.c.config,
-                    dataset_rows.c.split,
-                    dataset_rows.c.row_index,
-                ])
-                return stmt
-
-            async def _execute_batch_with_retries(rows: list[dict], *, max_retries: int = 5) -> None:
-                """Execute and commit a batch with retries on transient disconnects."""
-                delay = 0.5
-                attempt = 0
-                while True:
-                    try:
-                        af.logger.debug(f"Executing batch of size: {len(rows)} (attempt {attempt+1})")
-                        await session.execute(_make_stmt(rows))
-                        await session.commit()
-                        af.logger.debug("Batch committed")
-                        return
-                    except (DBAPIError, asyncpg.ConnectionDoesNotExistError) as e:
-=======
         subtensor = None
         envs = [cls() for cls in ENVS.values()]
 
@@ -1011,97 +937,202 @@
                         uid = next((u for u, tk in list(inflight.items()) if tk is t), None)
                         miner = miners_map.get(uid)
                         inflight.pop(uid, None)
->>>>>>> 7a9d7a25
                         try:
-                            await session.rollback()
-                        except Exception:
-                            pass
-                        is_invalidated = isinstance(e, DBAPIError) and getattr(e, "connection_invalidated", False)
-                        msg = str(getattr(e, "orig", e)).lower()
-                        is_disconnect = isinstance(e, asyncpg.ConnectionDoesNotExistError) or "connection was closed" in msg
-                        retriable = is_invalidated or is_disconnect
-                        attempt += 1
-                        if not retriable or attempt >= max_retries:
-                            af.logger.error(f"Giving up on batch after {attempt} attempts due to error: {e}")
-                            raise
-                        af.logger.warning(f"Transient DB disconnect during batch (attempt {attempt}); retrying in {delay:.1f}s…")
-                        await asyncio.sleep(delay)
-                        delay = min(delay * 2, 5.0)
-
-            # Iterate rows
-            for row in ds:  # type: ignore
-                # Attach running index; if HF provides _keys, we still assign our own index
-                payload = dict(row)
-                payload["__row_index__"] = idx
-                batch.append(payload)
-                idx += 1
-                if len(batch) >= BATCH:
-                    await _execute_batch_with_retries(batch)
-                    batch.clear()
-                # Show progress
-                af.logger.info(f"Progress: {idx}/{total_rows} rows uploaded")
-
-            if batch:
-                af.logger.debug(f"Executing final batch of size: {len(batch)}")
-                await _execute_batch_with_retries(batch)
-                af.logger.debug(f"Final batch committed")
-                af.logger.info(f"Progress: {idx}/{total_rows} rows uploaded")
-
-        af.logger.info(f"Uploaded {idx} rows for {dataset_name} [{config}/{split}] to dataset_rows")
-
-    _asyncio.run(_run())
-
-
-# --------------------------------------------------------------------------- #
-#                               Stats CLI                                     #
-# --------------------------------------------------------------------------- #
-@cli.command("stats")
-def stats_cmd():
-    """Show counts of samples per env and per miner (hotkey)."""
+                            res_list = await t  # list[Result]; may be []
+                        except Exception as e:
+                            logger.debug(f"miner {uid} task error: {e}")
+                            res_list = []
+
+                        if ok(res_list):
+                            # reset backoff, enqueue results (non-blocking)
+                            delay[uid] = BACKOFF0
+                            cooldown_until[uid] = now
+                            # push entire list; sink worker will flatten
+                            sink_q.put_nowait(res_list)
+                            queue_size = sink_q.qsize()
+                            logger.debug(f"miner {uid} OK; queued {len(res_list)}, queue_size={queue_size}")
+                        else:
+                            print ('not ok')
+                            # exponential backoff + jitter
+                            d = min(delay[uid] * 2, BACKOFF_CAP)
+                            jitter = random.uniform(0, d * 0.2)
+                            delay[uid] = d
+                            cooldown_until[uid] = now + d + jitter
+                            logger.debug(f"miner {uid} FAIL; cooldown {d:+.1f}s(+{jitter:.1f})")
+
+                        # try to reschedule
+                        if miner:
+                            await schedule(miner, inflight, now)
+            except asyncio.CancelledError:
+                pass
+            finally:
+                # cancel sink worker and wait for final flush
+                sink_task.cancel()
+                with contextlib.suppress(asyncio.CancelledError):
+                    await sink_task
+
+        await main_loop()
+
+    async def main():
+        await asyncio.gather(_run(), watchdog(timeout=600))
+
+    asyncio.run(main())
+
+
+
+# --------------------------------------------------------------------------- #
+#                               Validator                                     #
+# --------------------------------------------------------------------------- #
+    
+async def _set_weights_with_confirmation(
+    wallet: "bt.wallet",
+    netuid: int,
+    uids: list[int],
+    weights: list[float],
+    wait_for_inclusion: bool = False,
+    retries: int = 10,
+    delay_s: float = 2.0,
+    log_prefix: str = "",
+) -> bool:
+    for attempt in range(retries):
+        try:
+            st = await get_subtensor()
+            ref = await st.get_current_block()
+            logger.info(f"{log_prefix} set_weights attempt {attempt+1}/{retries}: netuid={netuid} uids={uids} weights={weights}")
+            start = time.monotonic()
+            bt.subtensor(get_conf('SUBTENSOR_ENDPOINT', default='finney')).set_weights(
+                wallet=wallet, netuid=netuid, weights=weights, uids=uids,
+                wait_for_inclusion=wait_for_inclusion,
+            )
+            logger.info(f"{log_prefix} extrinsic submitted in {(time.monotonic()-start)*1000:.1f}ms; waiting next block … (ref_block={ref})")
+            await st.wait_for_block()
+            meta = await st.metagraph(netuid)
+            try:
+                idx = meta.hotkeys.index(wallet.hotkey.ss58_address)
+                lu = meta.last_update[idx]
+                logger.info(f"{log_prefix} last_update={lu}, ref_block={ref}")
+                if lu >= ref:
+                    logger.info(f"{log_prefix} confirmation OK (last_update >= ref)")
+                    return True
+                logger.warning(f"{log_prefix} confirmation not yet included (last_update < ref), retrying …")
+            except ValueError:
+                logger.warning(f"{log_prefix} wallet hotkey not found in metagraph hotkeys; retrying …")
+        except Exception as e:
+            logger.warning(f"{log_prefix} set_weights attempt {attempt+1}/{retries} error: {type(e).__name__}: {e}")
+        await asyncio.sleep(delay_s)
+    return False
+
+@cli.command("signer")
+@click.option('--host', default=os.getenv('SIGNER_HOST', '0.0.0.0'))
+@click.option('--port', default=int(os.getenv('SIGNER_PORT', '8080')))
+def signer(host: str, port: int):
+    """Start lightweight HTTP signer service."""
     async def _run():
-        await _get_engine()
-        sm = _sm()
-        async with sm() as session:
-            # Per-env counts
-            stmt_env = (
-                select(
-                    affine_results.c.env_name.label("env_name"),
-                    func.count().label("n"),
+        from aiohttp import web
+        coldkey = get_conf("BT_WALLET_COLD", "default")
+        hotkey = get_conf("BT_WALLET_HOT", "default")
+        wallet = bt.wallet(name=coldkey, hotkey=hotkey)
+        @web.middleware
+        async def access_log(request: "web.Request", handler):
+            start = time.monotonic()
+            try:
+                resp = await handler(request)
+                return resp
+            finally:
+                dur = (time.monotonic() - start) * 1000
+                logger.info(
+                    f"[signer] {request.remote} {request.method} {request.path} -> {getattr(request, 'response', None) and getattr(request.response, 'status', '?')} {dur:.1f}ms"
                 )
-                .group_by(affine_results.c.env_name)
-                .order_by(func.count().desc())
+
+        async def health(_request: "web.Request"):
+            return web.json_response({"ok": True})
+    
+        async def sign_handler(request: "web.Request"):
+            try:
+                payload = await request.json()
+                data = payload.get("payloads") or payload.get("data") or []
+                if isinstance(data, str):
+                    data = [data]
+                sigs = [(wallet.hotkey.sign(data=d)).hex() for d in data]
+                return web.json_response({
+                    "success": True,
+                    "signatures": sigs,
+                    "hotkey": wallet.hotkey.ss58_address
+                })
+            except Exception as e:
+                logger.error(f"[signer] /sign error: {e}")
+                return web.json_response({"success": False, "error": str(e)}, status=500)
+
+
+        async def set_weights_handler(request: "web.Request"):
+            try:
+                logger.info("[signer] /set_weights: request received")
+                payload = await request.json()
+                netuid = int(payload.get('netuid', NETUID))
+                uids = payload.get('uids') or []
+                weights = payload.get('weights') or []
+                wait_for_inclusion = bool(payload.get('wait_for_inclusion', False))
+                ok = await _set_weights_with_confirmation(
+                    wallet,
+                    netuid,
+                    uids,
+                    weights,
+                    wait_for_inclusion,
+                    retries=int(os.getenv("SIGNER_RETRIES", "10")),
+                    delay_s=float(os.getenv("SIGNER_RETRY_DELAY", "2")),
+                    log_prefix="[signer]",
+                )
+                logger.info(f"[signer] /set_weights: confirmation={'ok' if ok else 'failed'}")
+                return web.json_response({"success": True} if ok else {"success": False, "error": "confirmation failed"}, status=200 if ok else 500)
+            except Exception as e:
+                logger.error(f"[signer] set_weights error: {e}")
+                return web.json_response({"success": False, "error": str(e)}, status=500)
+
+        app = web.Application(middlewares=[access_log])
+        app.add_routes([
+            web.get('/healthz', health),
+            web.post('/set_weights', set_weights_handler),
+            web.post('/sign', sign_handler),
+        ])
+        runner = web.AppRunner(app)
+        await runner.setup()
+        site = web.TCPSite(runner, host=host, port=port)
+        await site.start()
+        try:
+            hn = socket.gethostname()
+            ip = socket.gethostbyname(hn)
+        except Exception:
+            hn, ip = ("?", "?")
+        logger.info(f"Signer service listening on http://{host}:{port} hostname={hn} ip={ip}")
+        while True:
+            await asyncio.sleep(3600)
+
+    asyncio.run(_run())
+
+async def retry_set_weights( wallet: bt.Wallet, uids: List[int], weights: List[float], retry: int = 10 ):
+    # Delegate to signer; fallback to shared helper only if signer is unreachable
+    signer_url = get_conf('SIGNER_URL', default='http://signer:8080')
+    try:
+        logger.info(f"Calling signer at {signer_url} for set_weights uids={uids}")
+        parsed = urlparse(signer_url)
+        try:
+            infos = socket.getaddrinfo(parsed.hostname, parsed.port or 80, proto=socket.IPPROTO_TCP)
+            addrs = ",".join(sorted({i[4][0] for i in infos}))
+            logger.info(f"Signer DNS: host={parsed.hostname} -> {addrs}")
+        except Exception as e:
+            logger.warning(f"DNS resolve failed for {parsed.hostname}: {e}")
+        timeout = aiohttp.ClientTimeout(connect=2, total=120)
+        async with aiohttp.ClientSession(timeout=timeout) as session:
+            start = time.monotonic()
+            resp = await session.post(
+                f"{signer_url}/set_weights",
+                json={
+                    "netuid": NETUID,
+                    "weights": weights,
+                    "uids": uids,
+                    "wait_for_inclusion": False,
+                },
             )
-            res_env = await session.execute(stmt_env)
-            env_counts = [(m["env_name"], int(m["n"])) for m in res_env.mappings().all()]
-
-            # Per-miner counts
-            stmt_miner = (
-                select(
-                    affine_results.c.hotkey.label("hotkey"),
-                    func.count().label("n"),
-                )
-                .group_by(affine_results.c.hotkey)
-                .order_by(func.count().desc())
-            )
-<<<<<<< HEAD
-            res_miner = await session.execute(stmt_miner)
-            miner_counts = [(m["hotkey"], int(m["n"])) for m in res_miner.mappings().all()]
-
-        if env_counts:
-            click.echo("Per‑env sample counts:")
-            click.echo(tabulate(env_counts, headers=["env_name", "count"], tablefmt="github"))
-            click.echo()
-        else:
-            click.echo("No data found for env counts.")
-
-        if miner_counts:
-            click.echo("Per‑miner sample counts:")
-            click.echo(tabulate(miner_counts, headers=["hotkey", "count"], tablefmt="github"))
-        else:
-            click.echo("No data found for miner counts.")
-
-    _asyncio.run(_run())
-=======
             dur_ms = (time.monotonic() - start) * 1000
             logger.info(f"Signer HTTP response status={resp.status} in {dur_ms:.1f}ms")
             # Try to parse JSON, otherwise log text (trimmed)
@@ -1764,5 +1795,4 @@
         logger.debug("Model is now hot and ready")
 
     asyncio.run(warmup_model())
-    logger.debug("Mining setup complete. Model is live!")
->>>>>>> 7a9d7a25
+    logger.debug("Mining setup complete. Model is live!")