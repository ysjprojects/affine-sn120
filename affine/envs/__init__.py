--- conflicted
+++ resolved
@@ -8,11 +8,7 @@
 from . import abd as _abd
 from . import ded as _ded
 # from . import elr as _elr
-<<<<<<< HEAD
-from . import hvm as _hvm
-=======
 # from . import hvm as _hvm
->>>>>>> 7a9d7a25
 
 __all__ = []
 
